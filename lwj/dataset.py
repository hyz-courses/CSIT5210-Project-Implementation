
import random
from typing import List

import pandas as pd
from tqdm import tqdm

from torch.utils.data import Dataset


class Tokenizer:
    def __init__(self, tokenizer):
        self.tokenizer = tokenizer
        self.bos_id: int = self.tokenizer.bos_token_id
        self.eos_id: int = self.tokenizer.eos_token_id

    def encode(self, s: str, bos: bool, eos: bool) -> List[int]:
        assert type(s) is str
        t = self.tokenizer.encode(s)

        while t[0] == self.bos_id:# drop dos
            t = t[1:]
        while t[-1] == self.eos_id:# drop eos 
            t = t[:-1]

        if bos and self.bos_id is not None:#if bos isn't null,t.push_front(bos)
            t = [self.bos_id] + t
        if eos and self.eos_id is not None:#if eos isn't null,t.push_back(eos)
            t = t + [self.eos_id]
        return t # 

    def decode(self, t: List[int]) -> str:
        return self.tokenizer.decode(t)


class PromptDataset(Dataset):
    def __init__(self, 
                 train_file, 
                 tokenizer, 
                 max_len=2048, 
                 sample=-1, 
                 test = False, 
                 seed=0, 
                 category="", 
                 K=4, 
                 dedup=False):
        self.data = pd.read_csv(train_file)
        random.seed(seed)
        
        if not test:
            if sample > 0:
                self.data = self.data.sample(sample, random_state=seed)
        self.tokenizer = Tokenizer(tokenizer)
        self.test = test
        self.max_len = max_len
        self.category = category
        self.K = K
        self.dedup = dedup
        self.instructs = [
            f"",
        ]
        self.get_inputs()  
    def __len__(self):
        return len(self.data)


    # def generate_example_prompt(self, data_point):
    #     return f"""{data_point["input"]}"""
    
    # def generate_prompt(self, data_point):
    #     return data_point["input"]

    
    def get_history(self, row):
        """
        构造用户历史行为序列的输入输出结构
        将一行数据中的历史商品标题列表拼接为字符串，提取目标商品标题，并判断是否与历史最后一个商品重复。
        Args:
            row (pd.Series): 包含用户历史行为和目标商品信息的一行数据。字段包括：
                - history_item_title (str): 字符串形式的商品标题列表
                - history_item_id (str): 字符串形式的商品 ID 列表
                - item_title (str): 当前目标商品标题
                - item_id (str): 当前目标商品 ID

        Returns:
            dict: 
                - input (str): 拼接后的历史商品标题字符串,""
                - output (str): 当前目标商品标题（带换行符）
                - dedup (bool): 当前商品是否与历史最后一个商品重复
        """
        row['history_item_titles'] = eval(row['history_item_titles'])# str to list
        L = len(row['history_item_titles']) 
        history = ""
        for i in range(L):
            if i == 0:
                history += row['history_item_titles'][i]
            else:
                history += ", " + row['history_item_titles'][i]
        target_item = str(row['new_item_title'])
        target_item_id = row["new_item_id"]
        last_history_item_id = eval(row['history_item_ids'])[-1]
        return {"input": f"{history}",
                "output": target_item + '\n',
                "dedup": target_item_id == last_history_item_id}
    
    def pre(self, idx):
        history = self.get_history(self.data.iloc[idx])#
        target_item = history['output']
        history['output'] = ''
<<<<<<< HEAD
        
        prompt = history["input"]
=======

        prompt = self.generate_prompt(history)#history[input]

>>>>>>> 9422126b
        tokens = self.tokenizer.encode(prompt, bos=False, eos=False)#encode history_item_title to generate a token 

        history["input"] = ""
        
        attention_mask = [1] * len(tokens)
        
        
        if self.test:
            return {
                "input_ids": tokens,
                "attention_mask": attention_mask,
                "text": prompt,
            }    
        
        golden_tokens = self.tokenizer.encode(target_item, bos=False, eos=True)#encode target_item and end with a eos
        input_prompt_len = len(tokens)
        tokens = tokens + golden_tokens
        attention_mask = [1] * len(tokens)
        labels = [-100] * input_prompt_len + tokens[input_prompt_len:]
        
        
        return {
            "input_ids": tokens[-self.max_len:],
            "attention_mask": attention_mask[-self.max_len:],
            "labels": labels[-self.max_len:],
        }
    def get_inputs(self):
        inputs = []
        for i in tqdm(range(len(self.data))):#each row
            inputs.append(self.pre(i))
        self.inputs = inputs
    
    
    def get_all_history(self):
        '''
        return all 
        '''
        temp = []
        for i in range(len(self.data)):
            temp.append(self.get_history(self.data.iloc[i]))
        return temp
    
    def get_inputs_list(self):
        return self.inputs

    def __getitem__(self, idx):
        return self.inputs[idx]
<|MERGE_RESOLUTION|>--- conflicted
+++ resolved
@@ -107,14 +107,9 @@
         history = self.get_history(self.data.iloc[idx])#
         target_item = history['output']
         history['output'] = ''
-<<<<<<< HEAD
-        
-        prompt = history["input"]
-=======
 
         prompt = self.generate_prompt(history)#history[input]
 
->>>>>>> 9422126b
         tokens = self.tokenizer.encode(prompt, bos=False, eos=False)#encode history_item_title to generate a token 
 
         history["input"] = ""
